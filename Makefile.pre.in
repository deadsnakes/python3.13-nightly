--- conflicted
+++ resolved
@@ -952,11 +952,7 @@
 		tkinter/test/test_ttk site-packages test \
 		test/capath test/data \
 		test/cjkencodings test/decimaltestdata test/xmltestdata \
-<<<<<<< HEAD
-		test/subprocessdata \
-=======
 		test/subprocessdata test/sndhdrdata \
->>>>>>> 935b6296
 		test/tracedmodules test/encoded_modules \
 		collections concurrent concurrent/futures encodings \
 		email email/mime test/test_email test/test_email/data \
