--- conflicted
+++ resolved
@@ -851,11 +851,8 @@
 Steven Taschuk
 Monty Taylor
 Amy Taylor
-<<<<<<< HEAD
 Anatoly Techtonik
-=======
 Mikhail Terekhov
->>>>>>> 8f14bbda
 Tobias Thelen
 James Thomas
 Robin Thomas
