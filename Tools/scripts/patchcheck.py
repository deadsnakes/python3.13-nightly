#!/usr/bin/env python3
import re
import sys
import shutil
import os.path
import subprocess
import sysconfig

import reindent
import untabify


SRCDIR = sysconfig.get_config_var('srcdir')


def n_files_str(count):
    """Return 'N file(s)' with the proper plurality on 'file'."""
    return "{} file{}".format(count, "s" if count != 1 else "")


def status(message, modal=False, info=None):
    """Decorator to output status info to stdout."""
    def decorated_fxn(fxn):
        def call_fxn(*args, **kwargs):
            sys.stdout.write(message + ' ... ')
            sys.stdout.flush()
            result = fxn(*args, **kwargs)
            if not modal and not info:
                print("done")
            elif info:
                print(info(result))
            else:
                print("yes" if result else "NO")
            return result
        return call_fxn
    return decorated_fxn


@status("Getting the list of files that have been added/changed",
        info=lambda x: n_files_str(len(x)))
def changed_files():
    """Get the list of changed or added files from the VCS."""
<<<<<<< HEAD
    if os.path.isdir('.hg'):
=======
    if os.path.isdir(os.path.join(SRCDIR, '.hg')):
        vcs = 'hg'
>>>>>>> 548c054f
        cmd = 'hg status --added --modified --no-status'
    else:
        sys.exit('need a checkout to get modified files')

    st = subprocess.Popen(cmd.split(), stdout=subprocess.PIPE)
    try:
        st.wait()
        return [x.decode().rstrip() for x in st.stdout]
    finally:
        st.stdout.close()


def report_modified_files(file_paths):
    count = len(file_paths)
    if count == 0:
        return n_files_str(count)
    else:
        lines = ["{}:".format(n_files_str(count))]
        for path in file_paths:
            lines.append("  {}".format(path))
        return "\n".join(lines)


@status("Fixing whitespace", info=report_modified_files)
def normalize_whitespace(file_paths):
    """Make sure that the whitespace for .py files have been normalized."""
    reindent.makebackup = False  # No need to create backups.
<<<<<<< HEAD
    fixed = [path for path in file_paths if path.endswith('.py') and
             reindent.check(path)]
=======
    fixed = []
    for path in (x for x in file_paths if x.endswith('.py')):
        if reindent.check(os.path.join(SRCDIR, path)):
            fixed.append(path)
>>>>>>> 548c054f
    return fixed


@status("Fixing C file whitespace", info=report_modified_files)
def normalize_c_whitespace(file_paths):
    """Report if any C files """
    fixed = []
    for path in file_paths:
        abspath = os.path.join(SRCDIR, path)
        with open(abspath, 'r') as f:
            if '\t' not in f.read():
                continue
        untabify.process(abspath, 8, verbose=False)
        fixed.append(path)
    return fixed


ws_re = re.compile(br'\s+(\r?\n)$')

@status("Fixing docs whitespace", info=report_modified_files)
def normalize_docs_whitespace(file_paths):
    fixed = []
    for path in file_paths:
        abspath = os.path.join(SRCDIR, path)
        try:
            with open(abspath, 'rb') as f:
                lines = f.readlines()
            new_lines = [ws_re.sub(br'\1', line) for line in lines]
            if new_lines != lines:
                shutil.copyfile(abspath, abspath + '.bak')
                with open(abspath, 'wb') as f:
                    f.writelines(new_lines)
                fixed.append(path)
        except Exception as err:
            print('Cannot fix %s: %s' % (path, err))
    return fixed


@status("Docs modified", modal=True)
def docs_modified(file_paths):
    """Report if any file in the Doc directory has been changed."""
    return bool(file_paths)


@status("Misc/ACKS updated", modal=True)
def credit_given(file_paths):
    """Check if Misc/ACKS has been changed."""
    return 'Misc/ACKS' in file_paths


@status("Misc/NEWS updated", modal=True)
def reported_news(file_paths):
    """Check if Misc/NEWS has been changed."""
    return 'Misc/NEWS' in file_paths


def main():
    file_paths = changed_files()
    python_files = [fn for fn in file_paths if fn.endswith('.py')]
    c_files = [fn for fn in file_paths if fn.endswith(('.c', '.h'))]
    doc_files = [fn for fn in file_paths if fn.startswith('Doc')]
    special_files = {'Misc/ACKS', 'Misc/NEWS'} & set(file_paths)
    # PEP 8 whitespace rules enforcement.
    normalize_whitespace(python_files)
    # C rules enforcement.
    normalize_c_whitespace(c_files)
    # Doc whitespace enforcement.
    normalize_docs_whitespace(doc_files)
    # Docs updated.
    docs_modified(doc_files)
    # Misc/ACKS changed.
    credit_given(special_files)
    # Misc/NEWS changed.
    reported_news(special_files)

    # Test suite run and passed.
    print()
    print("Did you run the test suite?")


if __name__ == '__main__':
    main()<|MERGE_RESOLUTION|>--- conflicted
+++ resolved
@@ -40,12 +40,7 @@
         info=lambda x: n_files_str(len(x)))
 def changed_files():
     """Get the list of changed or added files from the VCS."""
-<<<<<<< HEAD
-    if os.path.isdir('.hg'):
-=======
     if os.path.isdir(os.path.join(SRCDIR, '.hg')):
-        vcs = 'hg'
->>>>>>> 548c054f
         cmd = 'hg status --added --modified --no-status'
     else:
         sys.exit('need a checkout to get modified files')
@@ -73,15 +68,8 @@
 def normalize_whitespace(file_paths):
     """Make sure that the whitespace for .py files have been normalized."""
     reindent.makebackup = False  # No need to create backups.
-<<<<<<< HEAD
     fixed = [path for path in file_paths if path.endswith('.py') and
-             reindent.check(path)]
-=======
-    fixed = []
-    for path in (x for x in file_paths if x.endswith('.py')):
-        if reindent.check(os.path.join(SRCDIR, path)):
-            fixed.append(path)
->>>>>>> 548c054f
+             reindent.check(os.path.join(SRCDIR, path))]
     return fixed
 
 
