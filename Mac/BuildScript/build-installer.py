#!/usr/bin/env python
"""
This script is used to build "official" universal installers on Mac OS X.
It requires at least Mac OS X 10.5, Xcode 3, and the 10.4u SDK for
32-bit builds.  64-bit or four-way universal builds require at least
OS X 10.5 and the 10.5 SDK.

Please ensure that this script keeps working with Python 2.5, to avoid
bootstrap issues (/usr/bin/python is Python 2.5 on OSX 10.5).  Sphinx,
which is used to build the documentation, currently requires at least
Python 2.4.

In addition to what is supplied with OS X 10.5+ and Xcode 3+, the script
requires an installed version of hg and a third-party version of
Tcl/Tk 8.4 (for OS X 10.4 and 10.5 deployment targets) or Tcl/TK 8.5
(for 10.6 or later) installed in /Library/Frameworks.  When installed,
the Python built by this script will attempt to dynamically link first to
Tcl and Tk frameworks in /Library/Frameworks if available otherwise fall
back to the ones in /System/Library/Framework.  For the build, we recommend
installing the most recent ActiveTcl 8.4 or 8.5 version.

32-bit-only installer builds are still possible on OS X 10.4 with Xcode 2.5
and the installation of additional components, such as a newer Python
(2.5 is needed for Python parser updates), hg, and svn (for the documentation
build).

Usage: see USAGE variable in the script.
"""
import platform, os, sys, getopt, textwrap, shutil, stat, time, pwd, grp
try:
    import urllib2 as urllib_request
except ImportError:
    import urllib.request as urllib_request

STAT_0o755 = ( stat.S_IRUSR | stat.S_IWUSR | stat.S_IXUSR
             | stat.S_IRGRP |                stat.S_IXGRP
             | stat.S_IROTH |                stat.S_IXOTH )

STAT_0o775 = ( stat.S_IRUSR | stat.S_IWUSR | stat.S_IXUSR
             | stat.S_IRGRP | stat.S_IWGRP | stat.S_IXGRP
             | stat.S_IROTH |                stat.S_IXOTH )

INCLUDE_TIMESTAMP = 1
VERBOSE = 1

from plistlib import Plist

try:
    from plistlib import writePlist
except ImportError:
    # We're run using python2.3
    def writePlist(plist, path):
        plist.write(path)

def shellQuote(value):
    """
    Return the string value in a form that can safely be inserted into
    a shell command.
    """
    return "'%s'"%(value.replace("'", "'\"'\"'"))

def grepValue(fn, variable):
    variable = variable + '='
    for ln in open(fn, 'r'):
        if ln.startswith(variable):
            value = ln[len(variable):].strip()
            return value[1:-1]
    raise RuntimeError("Cannot find variable %s" % variable[:-1])

_cache_getVersion = None

def getVersion():
    global _cache_getVersion
    if _cache_getVersion is None:
        _cache_getVersion = grepValue(
            os.path.join(SRCDIR, 'configure'), 'PACKAGE_VERSION')
    return _cache_getVersion

def getVersionTuple():
    return tuple([int(n) for n in getVersion().split('.')])

def getVersionMajorMinor():
    return tuple([int(n) for n in getVersion().split('.', 2)])

_cache_getFullVersion = None

def getFullVersion():
    global _cache_getFullVersion
    if _cache_getFullVersion is not None:
        return _cache_getFullVersion
    fn = os.path.join(SRCDIR, 'Include', 'patchlevel.h')
    for ln in open(fn):
        if 'PY_VERSION' in ln:
            _cache_getFullVersion = ln.split()[-1][1:-1]
            return _cache_getFullVersion
    raise RuntimeError("Cannot find full version??")

# The directory we'll use to create the build (will be erased and recreated)
WORKDIR = "/tmp/_py"

# The directory we'll use to store third-party sources. Set this to something
# else if you don't want to re-fetch required libraries every time.
DEPSRC = os.path.join(WORKDIR, 'third-party')
DEPSRC = os.path.expanduser('~/Universal/other-sources')

# Location of the preferred SDK

### There are some issues with the SDK selection below here,
### The resulting binary doesn't work on all platforms that
### it should. Always default to the 10.4u SDK until that
### isue is resolved.
###
##if int(os.uname()[2].split('.')[0]) == 8:
##    # Explicitly use the 10.4u (universal) SDK when
##    # building on 10.4, the system headers are not
##    # useable for a universal build
##    SDKPATH = "/Developer/SDKs/MacOSX10.4u.sdk"
##else:
##    SDKPATH = "/"

SDKPATH = "/Developer/SDKs/MacOSX10.4u.sdk"

universal_opts_map = { '32-bit': ('i386', 'ppc',),
                       '64-bit': ('x86_64', 'ppc64',),
                       'intel':  ('i386', 'x86_64'),
                       '3-way':  ('ppc', 'i386', 'x86_64'),
                       'all':    ('i386', 'ppc', 'x86_64', 'ppc64',) }
default_target_map = {
        '64-bit': '10.5',
        '3-way': '10.5',
        'intel': '10.5',
        'all': '10.5',
}

UNIVERSALOPTS = tuple(universal_opts_map.keys())

UNIVERSALARCHS = '32-bit'

ARCHLIST = universal_opts_map[UNIVERSALARCHS]

# Source directory (assume we're in Mac/BuildScript)
SRCDIR = os.path.dirname(
        os.path.dirname(
            os.path.dirname(
                os.path.abspath(__file__
        ))))

# $MACOSX_DEPLOYMENT_TARGET -> minimum OS X level
DEPTARGET = '10.3'

target_cc_map = {
        '10.3': ('gcc-4.0', 'g++-4.0'),
        '10.4': ('gcc-4.0', 'g++-4.0'),
        '10.5': ('gcc-4.2', 'g++-4.2'),
        '10.6': ('gcc-4.2', 'g++-4.2'),
        '10.7': ('clang', 'clang++'),
        '10.8': ('clang', 'clang++'),
}

CC, CXX = target_cc_map[DEPTARGET]

PYTHON_3 = getVersionTuple() >= (3, 0)

USAGE = textwrap.dedent("""\
    Usage: build_python [options]

    Options:
    -? or -h:            Show this message
    -b DIR
    --build-dir=DIR:     Create build here (default: %(WORKDIR)r)
    --third-party=DIR:   Store third-party sources here (default: %(DEPSRC)r)
    --sdk-path=DIR:      Location of the SDK (default: %(SDKPATH)r)
    --src-dir=DIR:       Location of the Python sources (default: %(SRCDIR)r)
    --dep-target=10.n    OS X deployment target (default: %(DEPTARGET)r)
    --universal-archs=x  universal architectures (options: %(UNIVERSALOPTS)r, default: %(UNIVERSALARCHS)r)
""")% globals()

# Dict of object file names with shared library names to check after building.
# This is to ensure that we ended up dynamically linking with the shared
# library paths and versions we expected.  For example:
#   EXPECTED_SHARED_LIBS['_tkinter.so'] = [
#                       '/Library/Frameworks/Tcl.framework/Versions/8.5/Tcl',
#                       '/Library/Frameworks/Tk.framework/Versions/8.5/Tk']
EXPECTED_SHARED_LIBS = {}

# Instructions for building libraries that are necessary for building a
# batteries included python.
#   [The recipes are defined here for convenience but instantiated later after
#    command line options have been processed.]
def library_recipes():
    result = []

    LT_10_5 = bool(DEPTARGET < '10.5')

<<<<<<< HEAD
    result.extend([
=======
    if getVersionTuple() >= (3, 3):
        result.extend([
>>>>>>> 4a96a37c
          dict(
              name="XZ 5.0.3",
              url="http://tukaani.org/xz/xz-5.0.3.tar.gz",
              checksum='fefe52f9ecd521de2a8ce38c21a27574',
              configure_pre=[
                    '--disable-dependency-tracking',
              ]
              ),
<<<<<<< HEAD
=======
        ])

    result.extend([
>>>>>>> 4a96a37c
          dict(
              name="NCurses 5.9",
              url="http://ftp.gnu.org/pub/gnu/ncurses/ncurses-5.9.tar.gz",
              checksum='8cb9c412e5f2d96bc6f459aa8c6282a1',
              configure_pre=[
                  "--enable-widec",
                  "--without-cxx",
                  "--without-cxx-binding",
                  "--without-ada",
                  "--without-curses-h",
                  "--enable-shared",
                  "--with-shared",
                  "--without-debug",
                  "--without-normal",
                  "--without-tests",
                  "--without-manpages",
                  "--datadir=/usr/share",
                  "--sysconfdir=/etc",
                  "--sharedstatedir=/usr/com",
                  "--with-terminfo-dirs=/usr/share/terminfo",
                  "--with-default-terminfo-dir=/usr/share/terminfo",
                  "--libdir=/Library/Frameworks/Python.framework/Versions/%s/lib"%(getVersion(),),
              ],
              patchscripts=[
                  ("ftp://invisible-island.net/ncurses//5.9/ncurses-5.9-20120616-patch.sh.bz2",
                   "f54bf02a349f96a7c4f0d00922f3a0d4"),
                   ],
              useLDFlags=False,
              install='make && make install DESTDIR=%s && cd %s/usr/local/lib && ln -fs ../../../Library/Frameworks/Python.framework/Versions/%s/lib/lib* .'%(
                  shellQuote(os.path.join(WORKDIR, 'libraries')),
                  shellQuote(os.path.join(WORKDIR, 'libraries')),
                  getVersion(),
                  ),
          ),
          dict(
              name="SQLite 3.7.13",
              url="http://www.sqlite.org/sqlite-autoconf-3071300.tar.gz",
              checksum='c97df403e8a3d5b67bb408fcd6aabd8e',
              extra_cflags=('-Os '
                            '-DSQLITE_ENABLE_FTS4 '
                            '-DSQLITE_ENABLE_FTS3_PARENTHESIS '
                            '-DSQLITE_ENABLE_RTREE '
                            '-DSQLITE_TCL=0 '
                 '%s' % ('','-DSQLITE_WITHOUT_ZONEMALLOC ')[LT_10_5]),
              configure_pre=[
                  '--enable-threadsafe',
                  '--enable-shared=no',
                  '--enable-static=yes',
                  '--disable-readline',
                  '--disable-dependency-tracking',
              ]
          ),
        ])

    if DEPTARGET < '10.5':
        result.extend([
          dict(
              name="Bzip2 1.0.6",
              url="http://bzip.org/1.0.6/bzip2-1.0.6.tar.gz",
              checksum='00b516f4704d4a7cb50a1d97e6e8e15b',
              configure=None,
              install='make install CC=%s CXX=%s, PREFIX=%s/usr/local/ CFLAGS="-arch %s -isysroot %s"'%(
                  CC, CXX,
                  shellQuote(os.path.join(WORKDIR, 'libraries')),
                  ' -arch '.join(ARCHLIST),
                  SDKPATH,
              ),
          ),
          dict(
              name="ZLib 1.2.3",
              url="http://www.gzip.org/zlib/zlib-1.2.3.tar.gz",
              checksum='debc62758716a169df9f62e6ab2bc634',
              configure=None,
              install='make install CC=%s CXX=%s, prefix=%s/usr/local/ CFLAGS="-arch %s -isysroot %s"'%(
                  CC, CXX,
                  shellQuote(os.path.join(WORKDIR, 'libraries')),
                  ' -arch '.join(ARCHLIST),
                  SDKPATH,
              ),
          ),
          dict(
              # Note that GNU readline is GPL'd software
              name="GNU Readline 6.1.2",
              url="http://ftp.gnu.org/pub/gnu/readline/readline-6.1.tar.gz" ,
              checksum='fc2f7e714fe792db1ce6ddc4c9fb4ef3',
              patchlevel='0',
              patches=[
                  # The readline maintainers don't do actual micro releases, but
                  # just ship a set of patches.
                  ('http://ftp.gnu.org/pub/gnu/readline/readline-6.1-patches/readline61-001',
                   'c642f2e84d820884b0bf9fd176bc6c3f'),
                  ('http://ftp.gnu.org/pub/gnu/readline/readline-6.1-patches/readline61-002',
                   '1a76781a1ea734e831588285db7ec9b1'),
              ]
          ),
        ])

    if not PYTHON_3:
        result.extend([
          dict(
              name="Sleepycat DB 4.7.25",
              url="http://download.oracle.com/berkeley-db/db-4.7.25.tar.gz",
              checksum='ec2b87e833779681a0c3a814aa71359e',
              buildDir="build_unix",
              configure="../dist/configure",
              configure_pre=[
                  '--includedir=/usr/local/include/db4',
              ]
          ),
        ])

    return result


# Instructions for building packages inside the .mpkg.
def pkg_recipes():
    unselected_for_python3 = ('selected', 'unselected')[PYTHON_3]
    result = [
        dict(
            name="PythonFramework",
            long_name="Python Framework",
            source="/Library/Frameworks/Python.framework",
            readme="""\
                This package installs Python.framework, that is the python
                interpreter and the standard library. This also includes Python
                wrappers for lots of Mac OS X API's.
            """,
            postflight="scripts/postflight.framework",
            selected='selected',
        ),
        dict(
            name="PythonApplications",
            long_name="GUI Applications",
            source="/Applications/Python %(VER)s",
            readme="""\
                This package installs IDLE (an interactive Python IDE),
                Python Launcher and Build Applet (create application bundles
                from python scripts).

                It also installs a number of examples and demos.
                """,
            required=False,
            selected='selected',
        ),
        dict(
            name="PythonUnixTools",
            long_name="UNIX command-line tools",
            source="/usr/local/bin",
            readme="""\
                This package installs the unix tools in /usr/local/bin for
                compatibility with older releases of Python. This package
                is not necessary to use Python.
                """,
            required=False,
            selected='selected',
        ),
        dict(
            name="PythonDocumentation",
            long_name="Python Documentation",
            topdir="/Library/Frameworks/Python.framework/Versions/%(VER)s/Resources/English.lproj/Documentation",
            source="/pydocs",
            readme="""\
                This package installs the python documentation at a location
                that is useable for pydoc and IDLE.
                """,
            postflight="scripts/postflight.documentation",
            required=False,
            selected='selected',
        ),
        dict(
            name="PythonProfileChanges",
            long_name="Shell profile updater",
            readme="""\
                This packages updates your shell profile to make sure that
                the Python tools are found by your shell in preference of
                the system provided Python tools.

                If you don't install this package you'll have to add
                "/Library/Frameworks/Python.framework/Versions/%(VER)s/bin"
                to your PATH by hand.
                """,
            postflight="scripts/postflight.patch-profile",
            topdir="/Library/Frameworks/Python.framework",
            source="/empty-dir",
            required=False,
            selected=unselected_for_python3,
        ),
    ]

    if DEPTARGET < '10.4' and not PYTHON_3:
        result.append(
            dict(
                name="PythonSystemFixes",
                long_name="Fix system Python",
                readme="""\
                    This package updates the system python installation on
                    Mac OS X 10.3 to ensure that you can build new python extensions
                    using that copy of python after installing this version.
                    """,
                postflight="../Tools/fixapplepython23.py",
                topdir="/Library/Frameworks/Python.framework",
                source="/empty-dir",
                required=False,
                selected=unselected_for_python3,
            )
        )
    return result

def fatal(msg):
    """
    A fatal error, bail out.
    """
    sys.stderr.write('FATAL: ')
    sys.stderr.write(msg)
    sys.stderr.write('\n')
    sys.exit(1)

def fileContents(fn):
    """
    Return the contents of the named file
    """
    return open(fn, 'r').read()

def runCommand(commandline):
    """
    Run a command and raise RuntimeError if it fails. Output is suppressed
    unless the command fails.
    """
    fd = os.popen(commandline, 'r')
    data = fd.read()
    xit = fd.close()
    if xit is not None:
        sys.stdout.write(data)
        raise RuntimeError("command failed: %s"%(commandline,))

    if VERBOSE:
        sys.stdout.write(data); sys.stdout.flush()

def captureCommand(commandline):
    fd = os.popen(commandline, 'r')
    data = fd.read()
    xit = fd.close()
    if xit is not None:
        sys.stdout.write(data)
        raise RuntimeError("command failed: %s"%(commandline,))

    return data

def getTclTkVersion(configfile, versionline):
    """
    search Tcl or Tk configuration file for version line
    """
    try:
        f = open(configfile, "r")
    except:
        fatal("Framework configuration file not found: %s" % configfile)

    for l in f:
        if l.startswith(versionline):
            f.close()
            return l

    fatal("Version variable %s not found in framework configuration file: %s"
            % (versionline, configfile))

def checkEnvironment():
    """
    Check that we're running on a supported system.
    """

    if sys.version_info[0:2] < (2, 4):
        fatal("This script must be run with Python 2.4 or later")

    if platform.system() != 'Darwin':
        fatal("This script should be run on a Mac OS X 10.4 (or later) system")

    if int(platform.release().split('.')[0]) < 8:
        fatal("This script should be run on a Mac OS X 10.4 (or later) system")

    if not os.path.exists(SDKPATH):
        fatal("Please install the latest version of Xcode and the %s SDK"%(
            os.path.basename(SDKPATH[:-4])))

    # Because we only support dynamic load of only one major/minor version of
    # Tcl/Tk, ensure:
    # 1. there are no user-installed frameworks of Tcl/Tk with version
    #       higher than the Apple-supplied system version in
    #       SDKROOT/System/Library/Frameworks
    # 2. there is a user-installed framework (usually ActiveTcl) in (or linked
    #       in) SDKROOT/Library/Frameworks with the same version as the system
    #       version. This allows users to choose to install a newer patch level.

    frameworks = {}
    for framework in ['Tcl', 'Tk']:
        fwpth = 'Library/Frameworks/%s.framework/Versions/Current' % framework
        sysfw = os.path.join(SDKPATH, 'System', fwpth)
        libfw = os.path.join(SDKPATH, fwpth)
        usrfw = os.path.join(os.getenv('HOME'), fwpth)
        frameworks[framework] = os.readlink(sysfw)
        if not os.path.exists(libfw):
            fatal("Please install a link to a current %s %s as %s so "
                    "the user can override the system framework."
                    % (framework, frameworks[framework], libfw))
        if os.readlink(libfw) != os.readlink(sysfw):
            fatal("Version of %s must match %s" % (libfw, sysfw) )
        if os.path.exists(usrfw):
            fatal("Please rename %s to avoid possible dynamic load issues."
                    % usrfw)

    if frameworks['Tcl'] != frameworks['Tk']:
        fatal("The Tcl and Tk frameworks are not the same version.")

    # add files to check after build
    EXPECTED_SHARED_LIBS['_tkinter.so'] = [
            "/Library/Frameworks/Tcl.framework/Versions/%s/Tcl"
                % frameworks['Tcl'],
            "/Library/Frameworks/Tk.framework/Versions/%s/Tk"
                % frameworks['Tk'],
            ]

    # Remove inherited environment variables which might influence build
    environ_var_prefixes = ['CPATH', 'C_INCLUDE_', 'DYLD_', 'LANG', 'LC_',
                            'LD_', 'LIBRARY_', 'PATH', 'PYTHON']
    for ev in list(os.environ):
        for prefix in environ_var_prefixes:
            if ev.startswith(prefix) :
                print("INFO: deleting environment variable %s=%s" % (
                                                    ev, os.environ[ev]))
                del os.environ[ev]

    base_path = '/bin:/sbin:/usr/bin:/usr/sbin'
    if 'SDK_TOOLS_BIN' in os.environ:
        base_path = os.environ['SDK_TOOLS_BIN'] + ':' + base_path
    # Xcode 2.5 on OS X 10.4 does not include SetFile in its usr/bin;
    # add its fixed location here if it exists
    OLD_DEVELOPER_TOOLS = '/Developer/Tools'
    if os.path.isdir(OLD_DEVELOPER_TOOLS):
        base_path = base_path + ':' + OLD_DEVELOPER_TOOLS
    os.environ['PATH'] = base_path
    print("Setting default PATH: %s"%(os.environ['PATH']))


def parseOptions(args=None):
    """
    Parse arguments and update global settings.
    """
    global WORKDIR, DEPSRC, SDKPATH, SRCDIR, DEPTARGET
    global UNIVERSALOPTS, UNIVERSALARCHS, ARCHLIST, CC, CXX

    if args is None:
        args = sys.argv[1:]

    try:
        options, args = getopt.getopt(args, '?hb',
                [ 'build-dir=', 'third-party=', 'sdk-path=' , 'src-dir=',
                  'dep-target=', 'universal-archs=', 'help' ])
    except getopt.GetoptError:
        print(sys.exc_info()[1])
        sys.exit(1)

    if args:
        print("Additional arguments")
        sys.exit(1)

    deptarget = None
    for k, v in options:
        if k in ('-h', '-?', '--help'):
            print(USAGE)
            sys.exit(0)

        elif k in ('-d', '--build-dir'):
            WORKDIR=v

        elif k in ('--third-party',):
            DEPSRC=v

        elif k in ('--sdk-path',):
            SDKPATH=v

        elif k in ('--src-dir',):
            SRCDIR=v

        elif k in ('--dep-target', ):
            DEPTARGET=v
            deptarget=v

        elif k in ('--universal-archs', ):
            if v in UNIVERSALOPTS:
                UNIVERSALARCHS = v
                ARCHLIST = universal_opts_map[UNIVERSALARCHS]
                if deptarget is None:
                    # Select alternate default deployment
                    # target
                    DEPTARGET = default_target_map.get(v, '10.3')
            else:
                raise NotImplementedError(v)

        else:
            raise NotImplementedError(k)

    SRCDIR=os.path.abspath(SRCDIR)
    WORKDIR=os.path.abspath(WORKDIR)
    SDKPATH=os.path.abspath(SDKPATH)
    DEPSRC=os.path.abspath(DEPSRC)

    CC, CXX=target_cc_map[DEPTARGET]

    print("Settings:")
    print(" * Source directory:", SRCDIR)
    print(" * Build directory: ", WORKDIR)
    print(" * SDK location:    ", SDKPATH)
    print(" * Third-party source:", DEPSRC)
    print(" * Deployment target:", DEPTARGET)
    print(" * Universal architectures:", ARCHLIST)
    print(" * C compiler:", CC)
    print(" * C++ compiler:", CXX)
    print("")




def extractArchive(builddir, archiveName):
    """
    Extract a source archive into 'builddir'. Returns the path of the
    extracted archive.

    XXX: This function assumes that archives contain a toplevel directory
    that is has the same name as the basename of the archive. This is
    save enough for anything we use.
    """
    curdir = os.getcwd()
    try:
        os.chdir(builddir)
        if archiveName.endswith('.tar.gz'):
            retval = os.path.basename(archiveName[:-7])
            if os.path.exists(retval):
                shutil.rmtree(retval)
            fp = os.popen("tar zxf %s 2>&1"%(shellQuote(archiveName),), 'r')

        elif archiveName.endswith('.tar.bz2'):
            retval = os.path.basename(archiveName[:-8])
            if os.path.exists(retval):
                shutil.rmtree(retval)
            fp = os.popen("tar jxf %s 2>&1"%(shellQuote(archiveName),), 'r')

        elif archiveName.endswith('.tar'):
            retval = os.path.basename(archiveName[:-4])
            if os.path.exists(retval):
                shutil.rmtree(retval)
            fp = os.popen("tar xf %s 2>&1"%(shellQuote(archiveName),), 'r')

        elif archiveName.endswith('.zip'):
            retval = os.path.basename(archiveName[:-4])
            if os.path.exists(retval):
                shutil.rmtree(retval)
            fp = os.popen("unzip %s 2>&1"%(shellQuote(archiveName),), 'r')

        data = fp.read()
        xit = fp.close()
        if xit is not None:
            sys.stdout.write(data)
            raise RuntimeError("Cannot extract %s"%(archiveName,))

        return os.path.join(builddir, retval)

    finally:
        os.chdir(curdir)

def downloadURL(url, fname):
    """
    Download the contents of the url into the file.
    """
    fpIn = urllib_request.urlopen(url)
    fpOut = open(fname, 'wb')
    block = fpIn.read(10240)
    try:
        while block:
            fpOut.write(block)
            block = fpIn.read(10240)
        fpIn.close()
        fpOut.close()
    except:
        try:
            os.unlink(fname)
        except:
            pass

def verifyThirdPartyFile(url, checksum, fname):
    """
    Download file from url to filename fname if it does not already exist.
    Abort if file contents does not match supplied md5 checksum.
    """
    name = os.path.basename(fname)
    if os.path.exists(fname):
        print("Using local copy of %s"%(name,))
    else:
        print("Did not find local copy of %s"%(name,))
        print("Downloading %s"%(name,))
        downloadURL(url, fname)
        print("Archive for %s stored as %s"%(name, fname))
    if os.system(
            'MD5=$(openssl md5 %s) ; test "${MD5##*= }" = "%s"'
                % (shellQuote(fname), checksum) ):
        fatal('MD5 checksum mismatch for file %s' % fname)

def buildRecipe(recipe, basedir, archList):
    """
    Build software using a recipe. This function does the
    'configure;make;make install' dance for C software, with a possibility
    to customize this process, basically a poor-mans DarwinPorts.
    """
    curdir = os.getcwd()

    name = recipe['name']
    url = recipe['url']
    configure = recipe.get('configure', './configure')
    install = recipe.get('install', 'make && make install DESTDIR=%s'%(
        shellQuote(basedir)))

    archiveName = os.path.split(url)[-1]
    sourceArchive = os.path.join(DEPSRC, archiveName)

    if not os.path.exists(DEPSRC):
        os.mkdir(DEPSRC)

    verifyThirdPartyFile(url, recipe['checksum'], sourceArchive)
    print("Extracting archive for %s"%(name,))
    buildDir=os.path.join(WORKDIR, '_bld')
    if not os.path.exists(buildDir):
        os.mkdir(buildDir)

    workDir = extractArchive(buildDir, sourceArchive)
    os.chdir(workDir)
    if 'buildDir' in recipe:
        os.chdir(recipe['buildDir'])

    for patch in recipe.get('patches', ()):
        if isinstance(patch, tuple):
            url, checksum = patch
            fn = os.path.join(DEPSRC, os.path.basename(url))
            verifyThirdPartyFile(url, checksum, fn)
        else:
            # patch is a file in the source directory
            fn = os.path.join(curdir, patch)
        runCommand('patch -p%s < %s'%(recipe.get('patchlevel', 1),
            shellQuote(fn),))

    for patchscript in recipe.get('patchscripts', ()):
        if isinstance(patchscript, tuple):
            url, checksum = patchscript
            fn = os.path.join(DEPSRC, os.path.basename(url))
            verifyThirdPartyFile(url, checksum, fn)
        else:
            # patch is a file in the source directory
            fn = os.path.join(curdir, patchscript)
        if fn.endswith('.bz2'):
            runCommand('bunzip2 -fk %s' % shellQuote(fn))
            fn = fn[:-4]
        runCommand('sh %s' % shellQuote(fn))
        os.unlink(fn)

    if configure is not None:
        configure_args = [
            "--prefix=/usr/local",
            "--enable-static",
            "--disable-shared",
            #"CPP=gcc -arch %s -E"%(' -arch '.join(archList,),),
        ]

        if 'configure_pre' in recipe:
            args = list(recipe['configure_pre'])
            if '--disable-static' in args:
                configure_args.remove('--enable-static')
            if '--enable-shared' in args:
                configure_args.remove('--disable-shared')
            configure_args.extend(args)

        if recipe.get('useLDFlags', 1):
            configure_args.extend([
                "CFLAGS=%s-mmacosx-version-min=%s -arch %s -isysroot %s "
                            "-I%s/usr/local/include"%(
                        recipe.get('extra_cflags', ''),
                        DEPTARGET,
                        ' -arch '.join(archList),
                        shellQuote(SDKPATH)[1:-1],
                        shellQuote(basedir)[1:-1],),
                "LDFLAGS=-mmacosx-version-min=%s -syslibroot,%s -L%s/usr/local/lib -arch %s"%(
                    DEPTARGET,
                    shellQuote(SDKPATH)[1:-1],
                    shellQuote(basedir)[1:-1],
                    ' -arch '.join(archList)),
            ])
        else:
            configure_args.extend([
                "CFLAGS=%s-mmacosx-version-min=%s -arch %s -isysroot %s "
                            "-I%s/usr/local/include"%(
                        recipe.get('extra_cflags', ''),
                        DEPTARGET,
                        ' -arch '.join(archList),
                        shellQuote(SDKPATH)[1:-1],
                        shellQuote(basedir)[1:-1],),
            ])

        if 'configure_post' in recipe:
            configure_args = configure_args + list(recipe['configure_post'])

        configure_args.insert(0, configure)
        configure_args = [ shellQuote(a) for a in configure_args ]

        print("Running configure for %s"%(name,))
        runCommand(' '.join(configure_args) + ' 2>&1')

    print("Running install for %s"%(name,))
    runCommand('{ ' + install + ' ;} 2>&1')

    print("Done %s"%(name,))
    print("")

    os.chdir(curdir)

def buildLibraries():
    """
    Build our dependencies into $WORKDIR/libraries/usr/local
    """
    print("")
    print("Building required libraries")
    print("")
    universal = os.path.join(WORKDIR, 'libraries')
    os.mkdir(universal)
    os.makedirs(os.path.join(universal, 'usr', 'local', 'lib'))
    os.makedirs(os.path.join(universal, 'usr', 'local', 'include'))

    for recipe in library_recipes():
        buildRecipe(recipe, universal, ARCHLIST)



def buildPythonDocs():
    # This stores the documentation as Resources/English.lproj/Documentation
    # inside the framwork. pydoc and IDLE will pick it up there.
    print("Install python documentation")
    rootDir = os.path.join(WORKDIR, '_root')
    buildDir = os.path.join('../../Doc')
    docdir = os.path.join(rootDir, 'pydocs')
    curDir = os.getcwd()
    os.chdir(buildDir)
    runCommand('make update')
    runCommand("make html PYTHON='%s'" % os.path.abspath(sys.executable))
    os.chdir(curDir)
    if not os.path.exists(docdir):
        os.mkdir(docdir)
    os.rename(os.path.join(buildDir, 'build', 'html'), docdir)


def buildPython():
    print("Building a universal python for %s architectures" % UNIVERSALARCHS)

    buildDir = os.path.join(WORKDIR, '_bld', 'python')
    rootDir = os.path.join(WORKDIR, '_root')

    if os.path.exists(buildDir):
        shutil.rmtree(buildDir)
    if os.path.exists(rootDir):
        shutil.rmtree(rootDir)
    os.makedirs(buildDir)
    os.makedirs(rootDir)
    os.makedirs(os.path.join(rootDir, 'empty-dir'))
    curdir = os.getcwd()
    os.chdir(buildDir)

    # Not sure if this is still needed, the original build script
    # claims that parts of the install assume python.exe exists.
    os.symlink('python', os.path.join(buildDir, 'python.exe'))

    # Extract the version from the configure file, needed to calculate
    # several paths.
    version = getVersion()

    # Since the extra libs are not in their installed framework location
    # during the build, augment the library path so that the interpreter
    # will find them during its extension import sanity checks.
    os.environ['DYLD_LIBRARY_PATH'] = os.path.join(WORKDIR,
                                        'libraries', 'usr', 'local', 'lib')
    print("Running configure...")
    runCommand("%s -C --enable-framework --enable-universalsdk=%s "
               "--with-universal-archs=%s "
               "%s "
               "LDFLAGS='-g -L%s/libraries/usr/local/lib' "
               "OPT='-g -O3 -I%s/libraries/usr/local/include' 2>&1"%(
        shellQuote(os.path.join(SRCDIR, 'configure')), shellQuote(SDKPATH),
        UNIVERSALARCHS,
        (' ', '--with-computed-gotos ')[PYTHON_3],
        shellQuote(WORKDIR)[1:-1],
        shellQuote(WORKDIR)[1:-1]))

    print("Running make")
    runCommand("make")

    print("Running make install")
    runCommand("make install DESTDIR=%s"%(
        shellQuote(rootDir)))

    print("Running make frameworkinstallextras")
    runCommand("make frameworkinstallextras DESTDIR=%s"%(
        shellQuote(rootDir)))

    del os.environ['DYLD_LIBRARY_PATH']
    print("Copying required shared libraries")
    if os.path.exists(os.path.join(WORKDIR, 'libraries', 'Library')):
        runCommand("mv %s/* %s"%(
            shellQuote(os.path.join(
                WORKDIR, 'libraries', 'Library', 'Frameworks',
                'Python.framework', 'Versions', getVersion(),
                'lib')),
            shellQuote(os.path.join(WORKDIR, '_root', 'Library', 'Frameworks',
                'Python.framework', 'Versions', getVersion(),
                'lib'))))

    print("Fix file modes")
    frmDir = os.path.join(rootDir, 'Library', 'Frameworks', 'Python.framework')
    gid = grp.getgrnam('admin').gr_gid

    shared_lib_error = False
    for dirpath, dirnames, filenames in os.walk(frmDir):
        for dn in dirnames:
            os.chmod(os.path.join(dirpath, dn), STAT_0o775)
            os.chown(os.path.join(dirpath, dn), -1, gid)

        for fn in filenames:
            if os.path.islink(fn):
                continue

            # "chmod g+w $fn"
            p = os.path.join(dirpath, fn)
            st = os.stat(p)
            os.chmod(p, stat.S_IMODE(st.st_mode) | stat.S_IWGRP)
            os.chown(p, -1, gid)

            if fn in EXPECTED_SHARED_LIBS:
                # check to see that this file was linked with the
                # expected library path and version
                data = captureCommand("otool -L %s" % shellQuote(p))
                for sl in EXPECTED_SHARED_LIBS[fn]:
                    if ("\t%s " % sl) not in data:
                        print("Expected shared lib %s was not linked with %s"
                                % (sl, p))
                        shared_lib_error = True

    if shared_lib_error:
        fatal("Unexpected shared library errors.")

    if PYTHON_3:
        LDVERSION=None
        VERSION=None
        ABIFLAGS=None

        fp = open(os.path.join(buildDir, 'Makefile'), 'r')
        for ln in fp:
            if ln.startswith('VERSION='):
                VERSION=ln.split()[1]
            if ln.startswith('ABIFLAGS='):
                ABIFLAGS=ln.split()[1]
            if ln.startswith('LDVERSION='):
                LDVERSION=ln.split()[1]
        fp.close()

        LDVERSION = LDVERSION.replace('$(VERSION)', VERSION)
        LDVERSION = LDVERSION.replace('$(ABIFLAGS)', ABIFLAGS)
        config_suffix = '-' + LDVERSION
    else:
        config_suffix = ''      # Python 2.x

    # We added some directories to the search path during the configure
    # phase. Remove those because those directories won't be there on
    # the end-users system. Also remove the directories from _sysconfigdata.py
    # (added in 3.3) if it exists.

    path_to_lib = os.path.join(rootDir, 'Library', 'Frameworks',
                                'Python.framework', 'Versions',
                                version, 'lib', 'python%s'%(version,))
    paths = [os.path.join(path_to_lib, 'config' + config_suffix, 'Makefile'),
             os.path.join(path_to_lib, '_sysconfigdata.py')]
    for path in paths:
        if not os.path.exists(path):
            continue
        fp = open(path, 'r')
        data = fp.read()
        fp.close()

        data = data.replace(' -L%s/libraries/usr/local/lib'%(WORKDIR,), '')
        data = data.replace(' -I%s/libraries/usr/local/include'%(WORKDIR,), '')
        fp = open(path, 'w')
        fp.write(data)
        fp.close()

    # Add symlinks in /usr/local/bin, using relative links
    usr_local_bin = os.path.join(rootDir, 'usr', 'local', 'bin')
    to_framework = os.path.join('..', '..', '..', 'Library', 'Frameworks',
            'Python.framework', 'Versions', version, 'bin')
    if os.path.exists(usr_local_bin):
        shutil.rmtree(usr_local_bin)
    os.makedirs(usr_local_bin)
    for fn in os.listdir(
                os.path.join(frmDir, 'Versions', version, 'bin')):
        os.symlink(os.path.join(to_framework, fn),
                   os.path.join(usr_local_bin, fn))

    os.chdir(curdir)

    if PYTHON_3:
        # Remove the 'Current' link, that way we don't accidently mess
        # with an already installed version of python 2
        os.unlink(os.path.join(rootDir, 'Library', 'Frameworks',
                            'Python.framework', 'Versions', 'Current'))

def patchFile(inPath, outPath):
    data = fileContents(inPath)
    data = data.replace('$FULL_VERSION', getFullVersion())
    data = data.replace('$VERSION', getVersion())
    data = data.replace('$MACOSX_DEPLOYMENT_TARGET', ''.join((DEPTARGET, ' or later')))
    data = data.replace('$ARCHITECTURES', ", ".join(universal_opts_map[UNIVERSALARCHS]))
    data = data.replace('$INSTALL_SIZE', installSize())

    # This one is not handy as a template variable
    data = data.replace('$PYTHONFRAMEWORKINSTALLDIR', '/Library/Frameworks/Python.framework')
    fp = open(outPath, 'w')
    fp.write(data)
    fp.close()

def patchScript(inPath, outPath):
    data = fileContents(inPath)
    data = data.replace('@PYVER@', getVersion())
    fp = open(outPath, 'w')
    fp.write(data)
    fp.close()
    os.chmod(outPath, STAT_0o755)



def packageFromRecipe(targetDir, recipe):
    curdir = os.getcwd()
    try:
        # The major version (such as 2.5) is included in the package name
        # because having two version of python installed at the same time is
        # common.
        pkgname = '%s-%s'%(recipe['name'], getVersion())
        srcdir  = recipe.get('source')
        pkgroot = recipe.get('topdir', srcdir)
        postflight = recipe.get('postflight')
        readme = textwrap.dedent(recipe['readme'])
        isRequired = recipe.get('required', True)

        print("- building package %s"%(pkgname,))

        # Substitute some variables
        textvars = dict(
            VER=getVersion(),
            FULLVER=getFullVersion(),
        )
        readme = readme % textvars

        if pkgroot is not None:
            pkgroot = pkgroot % textvars
        else:
            pkgroot = '/'

        if srcdir is not None:
            srcdir = os.path.join(WORKDIR, '_root', srcdir[1:])
            srcdir = srcdir % textvars

        if postflight is not None:
            postflight = os.path.abspath(postflight)

        packageContents = os.path.join(targetDir, pkgname + '.pkg', 'Contents')
        os.makedirs(packageContents)

        if srcdir is not None:
            os.chdir(srcdir)
            runCommand("pax -wf %s . 2>&1"%(shellQuote(os.path.join(packageContents, 'Archive.pax')),))
            runCommand("gzip -9 %s 2>&1"%(shellQuote(os.path.join(packageContents, 'Archive.pax')),))
            runCommand("mkbom . %s 2>&1"%(shellQuote(os.path.join(packageContents, 'Archive.bom')),))

        fn = os.path.join(packageContents, 'PkgInfo')
        fp = open(fn, 'w')
        fp.write('pmkrpkg1')
        fp.close()

        rsrcDir = os.path.join(packageContents, "Resources")
        os.mkdir(rsrcDir)
        fp = open(os.path.join(rsrcDir, 'ReadMe.txt'), 'w')
        fp.write(readme)
        fp.close()

        if postflight is not None:
            patchScript(postflight, os.path.join(rsrcDir, 'postflight'))

        vers = getFullVersion()
        major, minor = getVersionMajorMinor()
        pl = Plist(
                CFBundleGetInfoString="Python.%s %s"%(pkgname, vers,),
                CFBundleIdentifier='org.python.Python.%s'%(pkgname,),
                CFBundleName='Python.%s'%(pkgname,),
                CFBundleShortVersionString=vers,
                IFMajorVersion=major,
                IFMinorVersion=minor,
                IFPkgFormatVersion=0.10000000149011612,
                IFPkgFlagAllowBackRev=False,
                IFPkgFlagAuthorizationAction="RootAuthorization",
                IFPkgFlagDefaultLocation=pkgroot,
                IFPkgFlagFollowLinks=True,
                IFPkgFlagInstallFat=True,
                IFPkgFlagIsRequired=isRequired,
                IFPkgFlagOverwritePermissions=False,
                IFPkgFlagRelocatable=False,
                IFPkgFlagRestartAction="NoRestart",
                IFPkgFlagRootVolumeOnly=True,
                IFPkgFlagUpdateInstalledLangauges=False,
            )
        writePlist(pl, os.path.join(packageContents, 'Info.plist'))

        pl = Plist(
                    IFPkgDescriptionDescription=readme,
                    IFPkgDescriptionTitle=recipe.get('long_name', "Python.%s"%(pkgname,)),
                    IFPkgDescriptionVersion=vers,
                )
        writePlist(pl, os.path.join(packageContents, 'Resources', 'Description.plist'))

    finally:
        os.chdir(curdir)


def makeMpkgPlist(path):

    vers = getFullVersion()
    major, minor = getVersionMajorMinor()

    pl = Plist(
            CFBundleGetInfoString="Python %s"%(vers,),
            CFBundleIdentifier='org.python.Python',
            CFBundleName='Python',
            CFBundleShortVersionString=vers,
            IFMajorVersion=major,
            IFMinorVersion=minor,
            IFPkgFlagComponentDirectory="Contents/Packages",
            IFPkgFlagPackageList=[
                dict(
                    IFPkgFlagPackageLocation='%s-%s.pkg'%(item['name'], getVersion()),
                    IFPkgFlagPackageSelection=item.get('selected', 'selected'),
                )
                for item in pkg_recipes()
            ],
            IFPkgFormatVersion=0.10000000149011612,
            IFPkgFlagBackgroundScaling="proportional",
            IFPkgFlagBackgroundAlignment="left",
            IFPkgFlagAuthorizationAction="RootAuthorization",
        )

    writePlist(pl, path)


def buildInstaller():

    # Zap all compiled files
    for dirpath, _, filenames in os.walk(os.path.join(WORKDIR, '_root')):
        for fn in filenames:
            if fn.endswith('.pyc') or fn.endswith('.pyo'):
                os.unlink(os.path.join(dirpath, fn))

    outdir = os.path.join(WORKDIR, 'installer')
    if os.path.exists(outdir):
        shutil.rmtree(outdir)
    os.mkdir(outdir)

    pkgroot = os.path.join(outdir, 'Python.mpkg', 'Contents')
    pkgcontents = os.path.join(pkgroot, 'Packages')
    os.makedirs(pkgcontents)
    for recipe in pkg_recipes():
        packageFromRecipe(pkgcontents, recipe)

    rsrcDir = os.path.join(pkgroot, 'Resources')

    fn = os.path.join(pkgroot, 'PkgInfo')
    fp = open(fn, 'w')
    fp.write('pmkrpkg1')
    fp.close()

    os.mkdir(rsrcDir)

    makeMpkgPlist(os.path.join(pkgroot, 'Info.plist'))
    pl = Plist(
                IFPkgDescriptionTitle="Python",
                IFPkgDescriptionVersion=getVersion(),
            )

    writePlist(pl, os.path.join(pkgroot, 'Resources', 'Description.plist'))
    for fn in os.listdir('resources'):
        if fn == '.svn': continue
        if fn.endswith('.jpg'):
            shutil.copy(os.path.join('resources', fn), os.path.join(rsrcDir, fn))
        else:
            patchFile(os.path.join('resources', fn), os.path.join(rsrcDir, fn))

    shutil.copy("../../LICENSE", os.path.join(rsrcDir, 'License.txt'))


def installSize(clear=False, _saved=[]):
    if clear:
        del _saved[:]
    if not _saved:
        data = captureCommand("du -ks %s"%(
                    shellQuote(os.path.join(WORKDIR, '_root'))))
        _saved.append("%d"%((0.5 + (int(data.split()[0]) / 1024.0)),))
    return _saved[0]


def buildDMG():
    """
    Create DMG containing the rootDir.
    """
    outdir = os.path.join(WORKDIR, 'diskimage')
    if os.path.exists(outdir):
        shutil.rmtree(outdir)

    imagepath = os.path.join(outdir,
                    'python-%s-macosx%s'%(getFullVersion(),DEPTARGET))
    if INCLUDE_TIMESTAMP:
        imagepath = imagepath + '-%04d-%02d-%02d'%(time.localtime()[:3])
    imagepath = imagepath + '.dmg'

    os.mkdir(outdir)
    volname='Python %s'%(getFullVersion())
    runCommand("hdiutil create -format UDRW -volname %s -srcfolder %s %s"%(
            shellQuote(volname),
            shellQuote(os.path.join(WORKDIR, 'installer')),
            shellQuote(imagepath + ".tmp.dmg" )))


    if not os.path.exists(os.path.join(WORKDIR, "mnt")):
        os.mkdir(os.path.join(WORKDIR, "mnt"))
    runCommand("hdiutil attach %s -mountroot %s"%(
        shellQuote(imagepath + ".tmp.dmg"), shellQuote(os.path.join(WORKDIR, "mnt"))))

    # Custom icon for the DMG, shown when the DMG is mounted.
    shutil.copy("../Icons/Disk Image.icns",
            os.path.join(WORKDIR, "mnt", volname, ".VolumeIcon.icns"))
    runCommand("SetFile -a C %s/"%(
            shellQuote(os.path.join(WORKDIR, "mnt", volname)),))

    runCommand("hdiutil detach %s"%(shellQuote(os.path.join(WORKDIR, "mnt", volname))))

    setIcon(imagepath + ".tmp.dmg", "../Icons/Disk Image.icns")
    runCommand("hdiutil convert %s -format UDZO -o %s"%(
            shellQuote(imagepath + ".tmp.dmg"), shellQuote(imagepath)))
    setIcon(imagepath, "../Icons/Disk Image.icns")

    os.unlink(imagepath + ".tmp.dmg")

    return imagepath


def setIcon(filePath, icnsPath):
    """
    Set the custom icon for the specified file or directory.
    """

    dirPath = os.path.normpath(os.path.dirname(__file__))
    toolPath = os.path.join(dirPath, "seticon.app/Contents/MacOS/seticon")
    if not os.path.exists(toolPath) or os.stat(toolPath).st_mtime < os.stat(dirPath + '/seticon.m').st_mtime:
        # NOTE: The tool is created inside an .app bundle, otherwise it won't work due
        # to connections to the window server.
        appPath = os.path.join(dirPath, "seticon.app/Contents/MacOS")
        if not os.path.exists(appPath):
            os.makedirs(appPath)
        runCommand("cc -o %s %s/seticon.m -framework Cocoa"%(
            shellQuote(toolPath), shellQuote(dirPath)))

    runCommand("%s %s %s"%(shellQuote(os.path.abspath(toolPath)), shellQuote(icnsPath),
        shellQuote(filePath)))

def main():
    # First parse options and check if we can perform our work
    parseOptions()
    checkEnvironment()

    os.environ['MACOSX_DEPLOYMENT_TARGET'] = DEPTARGET
    os.environ['CC'] = CC
    os.environ['CXX'] = CXX

    if os.path.exists(WORKDIR):
        shutil.rmtree(WORKDIR)
    os.mkdir(WORKDIR)

    os.environ['LC_ALL'] = 'C'

    # Then build third-party libraries such as sleepycat DB4.
    buildLibraries()

    # Now build python itself
    buildPython()

    # And then build the documentation
    # Remove the Deployment Target from the shell
    # environment, it's no longer needed and
    # an unexpected build target can cause problems
    # when Sphinx and its dependencies need to
    # be (re-)installed.
    del os.environ['MACOSX_DEPLOYMENT_TARGET']
    buildPythonDocs()


    # Prepare the applications folder
    fn = os.path.join(WORKDIR, "_root", "Applications",
                "Python %s"%(getVersion(),), "Update Shell Profile.command")
    patchScript("scripts/postflight.patch-profile",  fn)

    folder = os.path.join(WORKDIR, "_root", "Applications", "Python %s"%(
        getVersion(),))
    os.chmod(folder, STAT_0o755)
    setIcon(folder, "../Icons/Python Folder.icns")

    # Create the installer
    buildInstaller()

    # And copy the readme into the directory containing the installer
    patchFile('resources/ReadMe.txt', os.path.join(WORKDIR, 'installer', 'ReadMe.txt'))

    # Ditto for the license file.
    shutil.copy('../../LICENSE', os.path.join(WORKDIR, 'installer', 'License.txt'))

    fp = open(os.path.join(WORKDIR, 'installer', 'Build.txt'), 'w')
    fp.write("# BUILD INFO\n")
    fp.write("# Date: %s\n" % time.ctime())
    fp.write("# By: %s\n" % pwd.getpwuid(os.getuid()).pw_gecos)
    fp.close()

    # And copy it to a DMG
    buildDMG()

if __name__ == "__main__":
    main()<|MERGE_RESOLUTION|>--- conflicted
+++ resolved
@@ -192,12 +192,8 @@
 
     LT_10_5 = bool(DEPTARGET < '10.5')
 
-<<<<<<< HEAD
-    result.extend([
-=======
     if getVersionTuple() >= (3, 3):
         result.extend([
->>>>>>> 4a96a37c
           dict(
               name="XZ 5.0.3",
               url="http://tukaani.org/xz/xz-5.0.3.tar.gz",
@@ -206,12 +202,9 @@
                     '--disable-dependency-tracking',
               ]
               ),
-<<<<<<< HEAD
-=======
         ])
 
     result.extend([
->>>>>>> 4a96a37c
           dict(
               name="NCurses 5.9",
               url="http://ftp.gnu.org/pub/gnu/ncurses/ncurses-5.9.tar.gz",
