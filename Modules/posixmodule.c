--- conflicted
+++ resolved
@@ -12573,7 +12573,6 @@
     return return_value;
 }
 
-<<<<<<< HEAD
 static unsigned int
 os_makedev_impl(PyModuleDef *module, int major, int minor)
 /*[clinic end generated code: output=5cb79d9c9eac58b0 input=f55bf7cffb028a08]*/
@@ -12602,7 +12601,113 @@
 
 #define OS_FTRUNCATE_METHODDEF    \
     {"ftruncate", (PyCFunction)os_ftruncate, METH_VARARGS, os_ftruncate__doc__},
-=======
+
+static PyObject *
+os_ftruncate_impl(PyModuleDef *module, int fd, Py_off_t length);
+
+static PyObject *
+os_ftruncate(PyModuleDef *module, PyObject *args)
+{
+    PyObject *return_value = NULL;
+    int fd;
+    Py_off_t length;
+
+    if (!PyArg_ParseTuple(args,
+        "iO&:ftruncate",
+        &fd, Py_off_t_converter, &length))
+        goto exit;
+    return_value = os_ftruncate_impl(module, fd, length);
+
+exit:
+    return return_value;
+}
+
+static PyObject *
+os_ftruncate_impl(PyModuleDef *module, int fd, Py_off_t length)
+/*[clinic end generated code: output=62326766cb9b76bf input=63b43641e52818f2]*/
+{
+    int result;
+
+    Py_BEGIN_ALLOW_THREADS
+    result = ftruncate(fd, length);
+    Py_END_ALLOW_THREADS
+    if (result < 0)
+        return posix_error();
+    Py_RETURN_NONE;
+}
+#endif /* HAVE_FTRUNCATE */
+
+
+#ifdef HAVE_TRUNCATE
+/*[clinic input]
+os.truncate
+    path: path_t(allow_fd='PATH_HAVE_FTRUNCATE')
+    length: Py_off_t
+
+Truncate a file, specified by path, to a specific length.
+
+On some platforms, path may also be specified as an open file descriptor.
+  If this functionality is unavailable, using it raises an exception.
+[clinic start generated code]*/
+
+PyDoc_STRVAR(os_truncate__doc__,
+"truncate($module, /, path, length)\n"
+"--\n"
+"\n"
+"Truncate a file, specified by path, to a specific length.\n"
+"\n"
+"On some platforms, path may also be specified as an open file descriptor.\n"
+"  If this functionality is unavailable, using it raises an exception.");
+
+#define OS_TRUNCATE_METHODDEF    \
+    {"truncate", (PyCFunction)os_truncate, METH_VARARGS|METH_KEYWORDS, os_truncate__doc__},
+
+static PyObject *
+os_truncate_impl(PyModuleDef *module, path_t *path, Py_off_t length);
+
+static PyObject *
+os_truncate(PyModuleDef *module, PyObject *args, PyObject *kwargs)
+{
+    PyObject *return_value = NULL;
+    static char *_keywords[] = {"path", "length", NULL};
+    path_t path = PATH_T_INITIALIZE("truncate", "path", 0, PATH_HAVE_FTRUNCATE);
+    Py_off_t length;
+
+    if (!PyArg_ParseTupleAndKeywords(args, kwargs,
+        "O&O&:truncate", _keywords,
+        path_converter, &path, Py_off_t_converter, &length))
+        goto exit;
+    return_value = os_truncate_impl(module, &path, length);
+
+exit:
+    /* Cleanup for path */
+    path_cleanup(&path);
+
+    return return_value;
+}
+
+static PyObject *
+os_truncate_impl(PyModuleDef *module, path_t *path, Py_off_t length)
+/*[clinic end generated code: output=6bd76262d2e027c6 input=77229cf0b50a9b77]*/
+{
+    int result;
+
+    Py_BEGIN_ALLOW_THREADS
+#ifdef HAVE_FTRUNCATE
+    if (path->fd != -1)
+        result = ftruncate(path->fd, length);
+    else
+#endif
+        result = truncate(path->narrow, length);
+    Py_END_ALLOW_THREADS
+    if (result < 0)
+        return path_error(path);
+
+    Py_RETURN_NONE;
+}
+#endif /* HAVE_TRUNCATE */
+
+
 /* Issue #22396: On 32-bit AIX platform, the prototypes of os.posix_fadvise()
    and os.posix_fallocate() in system headers are wrong if _LARGE_FILES is
    defined, which is the case in Python on AIX. AIX bug report:
@@ -12611,135 +12716,8 @@
 #  define POSIX_FADVISE_AIX_BUG
 #endif
 
+
 #if defined(HAVE_POSIX_FALLOCATE) && !defined(POSIX_FADVISE_AIX_BUG)
-PyDoc_STRVAR(posix_posix_fallocate__doc__,
-"posix_fallocate(fd, offset, len)\n\n\
-Ensures that enough disk space is allocated for the file specified by fd\n\
-starting from offset and continuing for len bytes.");
->>>>>>> d6b17690
-
-static PyObject *
-os_ftruncate_impl(PyModuleDef *module, int fd, Py_off_t length);
-
-static PyObject *
-os_ftruncate(PyModuleDef *module, PyObject *args)
-{
-    PyObject *return_value = NULL;
-    int fd;
-    Py_off_t length;
-
-    if (!PyArg_ParseTuple(args,
-        "iO&:ftruncate",
-        &fd, Py_off_t_converter, &length))
-        goto exit;
-    return_value = os_ftruncate_impl(module, fd, length);
-
-exit:
-    return return_value;
-}
-<<<<<<< HEAD
-=======
-#endif
-
-#if defined(HAVE_POSIX_FADVISE) && !defined(POSIX_FADVISE_AIX_BUG)
-PyDoc_STRVAR(posix_posix_fadvise__doc__,
-"posix_fadvise(fd, offset, len, advice)\n\n\
-Announces an intention to access data in a specific pattern thus allowing\n\
-the kernel to make optimizations.\n\
-The advice applies to the region of the file specified by fd starting at\n\
-offset and continuing for len bytes.\n\
-advice is one of POSIX_FADV_NORMAL, POSIX_FADV_SEQUENTIAL,\n\
-POSIX_FADV_RANDOM, POSIX_FADV_NOREUSE, POSIX_FADV_WILLNEED or\n\
-POSIX_FADV_DONTNEED.");
->>>>>>> d6b17690
-
-static PyObject *
-os_ftruncate_impl(PyModuleDef *module, int fd, Py_off_t length)
-/*[clinic end generated code: output=62326766cb9b76bf input=63b43641e52818f2]*/
-{
-    int result;
-
-    Py_BEGIN_ALLOW_THREADS
-    result = ftruncate(fd, length);
-    Py_END_ALLOW_THREADS
-    if (result < 0)
-        return posix_error();
-    Py_RETURN_NONE;
-}
-#endif /* HAVE_FTRUNCATE */
-
-
-#ifdef HAVE_TRUNCATE
-/*[clinic input]
-os.truncate
-    path: path_t(allow_fd='PATH_HAVE_FTRUNCATE')
-    length: Py_off_t
-
-Truncate a file, specified by path, to a specific length.
-
-On some platforms, path may also be specified as an open file descriptor.
-  If this functionality is unavailable, using it raises an exception.
-[clinic start generated code]*/
-
-PyDoc_STRVAR(os_truncate__doc__,
-"truncate($module, /, path, length)\n"
-"--\n"
-"\n"
-"Truncate a file, specified by path, to a specific length.\n"
-"\n"
-"On some platforms, path may also be specified as an open file descriptor.\n"
-"  If this functionality is unavailable, using it raises an exception.");
-
-#define OS_TRUNCATE_METHODDEF    \
-    {"truncate", (PyCFunction)os_truncate, METH_VARARGS|METH_KEYWORDS, os_truncate__doc__},
-
-static PyObject *
-os_truncate_impl(PyModuleDef *module, path_t *path, Py_off_t length);
-
-static PyObject *
-os_truncate(PyModuleDef *module, PyObject *args, PyObject *kwargs)
-{
-    PyObject *return_value = NULL;
-    static char *_keywords[] = {"path", "length", NULL};
-    path_t path = PATH_T_INITIALIZE("truncate", "path", 0, PATH_HAVE_FTRUNCATE);
-    Py_off_t length;
-
-    if (!PyArg_ParseTupleAndKeywords(args, kwargs,
-        "O&O&:truncate", _keywords,
-        path_converter, &path, Py_off_t_converter, &length))
-        goto exit;
-    return_value = os_truncate_impl(module, &path, length);
-
-exit:
-    /* Cleanup for path */
-    path_cleanup(&path);
-
-    return return_value;
-}
-
-static PyObject *
-os_truncate_impl(PyModuleDef *module, path_t *path, Py_off_t length)
-/*[clinic end generated code: output=6bd76262d2e027c6 input=77229cf0b50a9b77]*/
-{
-    int result;
-
-    Py_BEGIN_ALLOW_THREADS
-#ifdef HAVE_FTRUNCATE
-    if (path->fd != -1)
-        result = ftruncate(path->fd, length);
-    else
-#endif
-        result = truncate(path->narrow, length);
-    Py_END_ALLOW_THREADS
-    if (result < 0)
-        return path_error(path);
-
-    Py_RETURN_NONE;
-}
-#endif /* HAVE_TRUNCATE */
-
-
-#ifdef HAVE_POSIX_FALLOCATE
 /*[clinic input]
 os.posix_fallocate
 
@@ -12802,10 +12780,10 @@
     }
     Py_RETURN_NONE;
 }
-#endif /* HAVE_POSIX_FALLOCATE */
-
-
-#ifdef HAVE_POSIX_FADVISE
+#endif /* HAVE_POSIX_FALLOCATE) && !POSIX_FADVISE_AIX_BUG */
+
+
+#if defined(HAVE_POSIX_FADVISE) && !defined(POSIX_FADVISE_AIX_BUG)
 /*[clinic input]
 os.posix_fadvise
 
@@ -12880,7 +12858,7 @@
     }
     Py_RETURN_NONE;
 }
-#endif /* HAVE_POSIX_FADVISE */
+#endif /* HAVE_POSIX_FADVISE && !POSIX_FADVISE_AIX_BUG */
 
 #ifdef HAVE_PUTENV
 
@@ -16993,7 +16971,6 @@
     {"sendfile",        (PyCFunction)posix_sendfile, METH_VARARGS | METH_KEYWORDS,
                             posix_sendfile__doc__},
 #endif
-<<<<<<< HEAD
     OS_FSTAT_METHODDEF
     OS_ISATTY_METHODDEF
     OS_PIPE_METHODDEF
@@ -17029,113 +17006,6 @@
     OS_FPATHCONF_METHODDEF
     OS_PATHCONF_METHODDEF
     OS_ABORT_METHODDEF
-=======
-    {"fstat",           posix_fstat, METH_VARARGS, posix_fstat__doc__},
-    {"isatty",          posix_isatty, METH_VARARGS, posix_isatty__doc__},
-#ifdef HAVE_PIPE
-    {"pipe",            posix_pipe, METH_NOARGS, posix_pipe__doc__},
-#endif
-#ifdef HAVE_PIPE2
-    {"pipe2",           posix_pipe2, METH_O, posix_pipe2__doc__},
-#endif
-#ifdef HAVE_MKFIFO
-    {"mkfifo",          (PyCFunction)posix_mkfifo,
-                        METH_VARARGS | METH_KEYWORDS,
-                        posix_mkfifo__doc__},
-#endif
-#if defined(HAVE_MKNOD) && defined(HAVE_MAKEDEV)
-    {"mknod",           (PyCFunction)posix_mknod,
-                        METH_VARARGS | METH_KEYWORDS,
-                        posix_mknod__doc__},
-#endif
-#ifdef HAVE_DEVICE_MACROS
-    {"major",           posix_major, METH_VARARGS, posix_major__doc__},
-    {"minor",           posix_minor, METH_VARARGS, posix_minor__doc__},
-    {"makedev",         posix_makedev, METH_VARARGS, posix_makedev__doc__},
-#endif
-#ifdef HAVE_FTRUNCATE
-    {"ftruncate",       posix_ftruncate, METH_VARARGS, posix_ftruncate__doc__},
-#endif
-#ifdef HAVE_TRUNCATE
-    {"truncate",        (PyCFunction)posix_truncate,
-                        METH_VARARGS | METH_KEYWORDS,
-                        posix_truncate__doc__},
-#endif
-#if defined(HAVE_POSIX_FALLOCATE) && !defined(POSIX_FADVISE_AIX_BUG)
-    {"posix_fallocate", posix_posix_fallocate, METH_VARARGS, posix_posix_fallocate__doc__},
-#endif
-#if defined(HAVE_POSIX_FADVISE) && !defined(POSIX_FADVISE_AIX_BUG)
-    {"posix_fadvise",   posix_posix_fadvise, METH_VARARGS, posix_posix_fadvise__doc__},
-#endif
-#ifdef HAVE_PUTENV
-    {"putenv",          posix_putenv, METH_VARARGS, posix_putenv__doc__},
-#endif
-#ifdef HAVE_UNSETENV
-    {"unsetenv",        posix_unsetenv, METH_VARARGS, posix_unsetenv__doc__},
-#endif
-    {"strerror",        posix_strerror, METH_VARARGS, posix_strerror__doc__},
-#ifdef HAVE_FCHDIR
-    {"fchdir",          posix_fchdir, METH_O, posix_fchdir__doc__},
-#endif
-#ifdef HAVE_FSYNC
-    {"fsync",       posix_fsync, METH_O, posix_fsync__doc__},
-#endif
-#ifdef HAVE_SYNC
-    {"sync",        posix_sync, METH_NOARGS, posix_sync__doc__},
-#endif
-#ifdef HAVE_FDATASYNC
-    {"fdatasync",   posix_fdatasync,  METH_O, posix_fdatasync__doc__},
-#endif
-#ifdef HAVE_SYS_WAIT_H
-#ifdef WCOREDUMP
-    {"WCOREDUMP",       posix_WCOREDUMP, METH_VARARGS, posix_WCOREDUMP__doc__},
-#endif /* WCOREDUMP */
-#ifdef WIFCONTINUED
-    {"WIFCONTINUED",posix_WIFCONTINUED, METH_VARARGS, posix_WIFCONTINUED__doc__},
-#endif /* WIFCONTINUED */
-#ifdef WIFSTOPPED
-    {"WIFSTOPPED",      posix_WIFSTOPPED, METH_VARARGS, posix_WIFSTOPPED__doc__},
-#endif /* WIFSTOPPED */
-#ifdef WIFSIGNALED
-    {"WIFSIGNALED",     posix_WIFSIGNALED, METH_VARARGS, posix_WIFSIGNALED__doc__},
-#endif /* WIFSIGNALED */
-#ifdef WIFEXITED
-    {"WIFEXITED",       posix_WIFEXITED, METH_VARARGS, posix_WIFEXITED__doc__},
-#endif /* WIFEXITED */
-#ifdef WEXITSTATUS
-    {"WEXITSTATUS",     posix_WEXITSTATUS, METH_VARARGS, posix_WEXITSTATUS__doc__},
-#endif /* WEXITSTATUS */
-#ifdef WTERMSIG
-    {"WTERMSIG",        posix_WTERMSIG, METH_VARARGS, posix_WTERMSIG__doc__},
-#endif /* WTERMSIG */
-#ifdef WSTOPSIG
-    {"WSTOPSIG",        posix_WSTOPSIG, METH_VARARGS, posix_WSTOPSIG__doc__},
-#endif /* WSTOPSIG */
-#endif /* HAVE_SYS_WAIT_H */
-#if defined(HAVE_FSTATVFS) && defined(HAVE_SYS_STATVFS_H)
-    {"fstatvfs",        posix_fstatvfs, METH_VARARGS, posix_fstatvfs__doc__},
-#endif
-#if defined(HAVE_STATVFS) && defined(HAVE_SYS_STATVFS_H)
-    {"statvfs",         (PyCFunction)posix_statvfs,
-                        METH_VARARGS | METH_KEYWORDS,
-                        posix_statvfs__doc__},
-#endif
-#ifdef HAVE_CONFSTR
-    {"confstr",         posix_confstr, METH_VARARGS, posix_confstr__doc__},
-#endif
-#ifdef HAVE_SYSCONF
-    {"sysconf",         posix_sysconf, METH_VARARGS, posix_sysconf__doc__},
-#endif
-#ifdef HAVE_FPATHCONF
-    {"fpathconf",       posix_fpathconf, METH_VARARGS, posix_fpathconf__doc__},
-#endif
-#ifdef HAVE_PATHCONF
-    {"pathconf",        (PyCFunction)posix_pathconf,
-                        METH_VARARGS | METH_KEYWORDS,
-                        posix_pathconf__doc__},
-#endif
-    {"abort",           posix_abort, METH_NOARGS, posix_abort__doc__},
->>>>>>> d6b17690
 #ifdef MS_WINDOWS
     {"_getfullpathname",        posix__getfullpathname, METH_VARARGS, NULL},
     {"_isdir",                  posix__isdir, METH_VARARGS, posix__isdir__doc__},
