--- conflicted
+++ resolved
@@ -316,13 +316,8 @@
     register Py_hash_t y;
     register Py_ssize_t len = Py_SIZE(v);
     register PyObject **p;
-<<<<<<< HEAD
-    Py_uhash_t mult = 1000003;
+    Py_uhash_t mult = _PyHASH_MULTIPLIER;
     x = 0x345678;
-=======
-    Py_hash_t mult = _PyHASH_MULTIPLIER;
-    x = 0x345678L;
->>>>>>> 63e6c322
     p = v->ob_item;
     while (--len >= 0) {
         y = PyObject_Hash(*p++);
